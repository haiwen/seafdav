# sudo: false
language: python

matrix:
    include:
        # - python: "3.9"
        #   env: TOXENV=check
        - python: "3.10"  # EOL 2026-10-04
          env: TOXENV=check,py310
          dist: bionic
        - python: "3.9"  # EOL 2025-10-05
          env: TOXENV=py39
        - python: "3.8"  # EOL 2024-10-14
          env: TOXENV=py38
        - python: "3.7"  # EOL 2023-06-27
          env: TOXENV=py37
          dist: xenial
          before_install:
            # Fix "AttributeError: 'str' object has no attribute 'name'" on Py37
            - pip install -U importlib_metadata
        - python: "3.6"  # EOL 2021-12-21
          env: TOXENV=py36
        # - python: "3.5"  # EOL 2020-09-13
        #   env: TOXENV=py35
        # - python: "3.4"  # EOL 2019-03-18
        #   env: TOXENV=py34
        - python: "3.11-dev"
          env: TOXENV=py311
          dist: bionic
    allow_failures:
        - python: "3.11-dev"
          env: TOXENV=py311
<<<<<<< HEAD
        # - python: "3.10"  # Not supported by travis as of 2021-11-11
        #   env: TOXENV=py310
=======
          dist: bionic
>>>>>>> 721d85c7

before_install:
    # See issue #80: litmus fails to build on travis
    # The branch 'travis-litmus' still has this enabled to investigate...
#    - sudo apt-get install libneon27-dev
#    - ./install_litmus.sh

services:
    - redis-server

install:
    - travis_retry pip install -U pip setuptools
    - travis_retry pip install -U tox coveralls coverage

script:
    - travis_retry tox

after_success:
    - coverage combine
    - coveralls<|MERGE_RESOLUTION|>--- conflicted
+++ resolved
@@ -30,12 +30,7 @@
     allow_failures:
         - python: "3.11-dev"
           env: TOXENV=py311
-<<<<<<< HEAD
-        # - python: "3.10"  # Not supported by travis as of 2021-11-11
-        #   env: TOXENV=py310
-=======
           dist: bionic
->>>>>>> 721d85c7
 
 before_install:
     # See issue #80: litmus fails to build on travis
